'use client';

import * as React from 'react';
import { X, Eye, AlignLeft, AlignCenter, AlignRight, AlignJustify, Palette, Zap, Type } from 'lucide-react';
import { Button } from '@/components/ui/button';
import { Input } from '@/components/ui/input';
import { Textarea } from '@/components/ui/textarea';
import { Label } from '@/components/ui/label';
import { Card, CardContent, CardHeader, CardTitle } from '@/components/ui/card';
import { Switch } from '@/components/ui/switch';
import { Select, SelectContent, SelectItem, SelectTrigger, SelectValue } from '@/components/ui/select';
import { Tabs, TabsContent, TabsList, TabsTrigger } from '@/components/ui/tabs';
import { Slider } from '@/components/ui/slider';
import { cn } from '@/lib/utils';
import { TextSection } from '@/lib/validation';

interface TextSectionEditorProps {
  section: TextSection;
  onChange: (section: TextSection) => void;
  onClose: () => void;
}

const ALIGNMENT_OPTIONS = [
  { value: 'left', label: 'Left', icon: AlignLeft },
  { value: 'center', label: 'Center', icon: AlignCenter },
  { value: 'right', label: 'Right', icon: AlignRight },
  { value: 'justify', label: 'Justify', icon: AlignJustify }
];

const FONT_SIZE_OPTIONS = [
  { value: 'sm', label: 'Small' },
  { value: 'base', label: 'Base' },
  { value: 'lg', label: 'Large' },
  { value: 'xl', label: 'Extra Large' }
];

const FONT_FAMILY_OPTIONS = [
  { value: 'inter', label: 'Inter' },
  { value: 'serif', label: 'Serif' },
  { value: 'sans', label: 'Sans' },
  { value: 'mono', label: 'Mono' }
];

const LINE_HEIGHT_OPTIONS = [
  { value: 'tight', label: 'Tight' },
  { value: 'snug', label: 'Snug' },
  { value: 'normal', label: 'Normal' },
  { value: 'relaxed', label: 'Relaxed' },
  { value: 'loose', label: 'Loose' }
];

const DROP_CAP_SIZE_OPTIONS = [
  { value: 'text-4xl', label: '4xl' },
  { value: 'text-5xl', label: '5xl' },
  { value: 'text-6xl', label: '6xl' }
];

const FONT_WEIGHT_OPTIONS = [
  { value: 'normal', label: 'Normal' },
  { value: 'medium', label: 'Medium' },
  { value: 'semibold', label: 'Semibold' },
  { value: 'bold', label: 'Bold' }
];

const ANIMATION_TYPE_OPTIONS = [
  { value: 'fadeIn', label: 'Fade In' },
  { value: 'slideUp', label: 'Slide Up' },
  { value: 'slideInLeft', label: 'Slide In Left' },
  { value: 'slideInRight', label: 'Slide In Right' },
  { value: 'none', label: 'None' }
];

export function TextSectionEditor({ section, onChange, onClose }: TextSectionEditorProps) {
  const [previewMode, setPreviewMode] = React.useState(false);

  const updateSection = (updates: Partial<TextSection>) => {
    onChange({ ...section, ...updates });
  };

  const updateDropCap = (updates: Partial<TextSection['dropCap']>) => {
    updateSection({
      dropCap: { 
        enabled: false,
        size: 'text-4xl',
        color: 'text-gray-900',
        fontWeight: 'semibold',
        float: true,
        ...section.dropCap, 
        ...updates 
      }
    });
  };

  const updateAnimation = (updates: Partial<TextSection['animation']>) => {
    updateSection({
      animation: { ...section.animation, ...updates }
    });
  };

  const renderPreview = () => {
    const alignmentClasses = {
      left: 'text-left',
      center: 'text-center',
      right: 'text-right',
      justify: 'text-justify'
    };

    const fontSizeClasses = {
      sm: 'text-sm',
      base: 'text-base',
      lg: 'text-lg',
      xl: 'text-xl'
    };

    const fontFamilyClasses = {
      inter: 'font-sans',
      serif: 'font-serif',
      sans: 'font-sans',
      mono: 'font-mono'
    };

    const lineHeightClasses = {
      tight: 'leading-tight',
      snug: 'leading-snug',
      normal: 'leading-normal',
      relaxed: 'leading-relaxed',
      loose: 'leading-loose'
    };

    const fontWeightClasses = {
      normal: 'font-normal',
      medium: 'font-medium',
      semibold: 'font-semibold',
      bold: 'font-bold'
    };

    return (
      <div className={cn(
        'prose max-w-none',
        alignmentClasses[section.alignment],
        fontSizeClasses[section.fontSize],
        fontFamilyClasses[section.fontFamily],
        lineHeightClasses[section.lineHeight]
      )}>
        {section.dropCap?.enabled && section.content ? (
          <p className={cn("leading-relaxed", lineHeightClasses[section.lineHeight])}>
            <span className={cn(
              "float-left mr-2 leading-none",
              section.dropCap?.size,
              fontWeightClasses[section.dropCap?.fontWeight],
              section.dropCap?.color
            )}>
              {section.content.charAt(0)}
            </span>
            {section.content.slice(1)}
          </p>
        ) : (
          <p className={cn("leading-relaxed", lineHeightClasses[section.lineHeight])}>
            {section.content || 'Enter your text content here...'}
          </p>
        )}
      </div>
    );
  };

  if (previewMode) {
    return (
      <Card className="w-full">
        <CardHeader className="flex flex-row items-center justify-between space-y-0 pb-4">
          <CardTitle>Text Section Preview</CardTitle>
          <div className="flex items-center gap-2">
            <Button
              variant="outline"
              size="sm"
              onClick={() => setPreviewMode(false)}
            >
              <X className="w-4 h-4 mr-2" />
              Edit
            </Button>
            <Button
              variant="outline"
              size="sm"
              onClick={onClose}
            >
              <X className="w-4 h-4" />
            </Button>
          </div>
        </CardHeader>
        <CardContent>
          <div className="p-6 border rounded-lg bg-muted/20">
            {renderPreview()}
          </div>
        </CardContent>
      </Card>
    );
  }

  return (
    <Card className="w-full">
      <CardHeader className="flex flex-row items-center justify-between space-y-0 pb-4">
        <CardTitle>Text Section Editor</CardTitle>
        <div className="flex items-center gap-2">
          <Button
            variant="outline"
            size="sm"
            onClick={() => setPreviewMode(true)}
          >
            <Eye className="w-4 h-4 mr-2" />
            Preview
          </Button>
          <Button
            variant="outline"
            size="sm"
            onClick={onClose}
          >
            <X className="w-4 h-4" />
          </Button>
        </div>
      </CardHeader>
      <CardContent>
        <Tabs defaultValue="content" className="w-full">
          <TabsList className="grid w-full grid-cols-4">
            <TabsTrigger value="content" className="flex items-center gap-2">
              <Type className="w-4 h-4" />
              Content
            </TabsTrigger>
            <TabsTrigger value="typography" className="flex items-center gap-2">
              <Palette className="w-4 h-4" />
              Typography
            </TabsTrigger>
            <TabsTrigger value="dropcap" className="flex items-center gap-2">
              <Type className="w-4 h-4" />
              Drop Cap
            </TabsTrigger>
            <TabsTrigger value="animation" className="flex items-center gap-2">
              <Zap className="w-4 h-4" />
              Animation
            </TabsTrigger>
          </TabsList>

          <TabsContent value="content" className="space-y-6 mt-6">
            {/* Content */}
            <div className="space-y-2">
              <Label>Content</Label>
              <Textarea
                value={section.content}
                onChange={(e) => updateSection({ content: e.target.value })}
                placeholder="Enter your text content here..."
                rows={8}
                className="resize-none"
              />
            </div>

            {/* Alignment */}
            <div className="space-y-2">
              <Label>Text Alignment</Label>
              <div className="flex gap-2">
                {ALIGNMENT_OPTIONS.map(({ value, label, icon: Icon }) => (
                  <Button
                    key={value}
                    variant={section.alignment === value ? 'secondary' : 'outline'}
                    size="sm"
                    onClick={() => updateSection({ alignment: value as 'left' | 'center' | 'right' | 'justify' })}
                    className="flex items-center gap-2"
                  >
                    <Icon className="w-4 h-4" />
                    {label}
                  </Button>
                ))}
              </div>
            </div>

            {/* Live Preview */}
            <div className="space-y-2">
              <Label>Live Preview</Label>
              <div className="p-4 border rounded-lg bg-muted/20 max-h-64 overflow-y-auto">
                {renderPreview()}
              </div>
            </div>
          </TabsContent>

          <TabsContent value="typography" className="space-y-6 mt-6">
            {/* Font Family */}
            <div className="space-y-2">
              <Label>Font Family</Label>
              <Select
                value={section.fontFamily}
                onValueChange={(value) => updateSection({ fontFamily: value as 'inter' | 'serif' | 'sans' | 'mono' })}
              >
                <SelectTrigger>
                  <SelectValue />
                </SelectTrigger>
                <SelectContent>
                  {FONT_FAMILY_OPTIONS.map(({ value, label }) => (
                    <SelectItem key={value} value={value}>
                      {label}
                    </SelectItem>
                  ))}
                </SelectContent>
              </Select>
            </div>

            {/* Font Size */}
            <div className="space-y-2">
              <Label>Font Size</Label>
              <Select
                value={section.fontSize}
                onValueChange={(value) => updateSection({ fontSize: value as 'sm' | 'base' | 'lg' | 'xl' })}
              >
                <SelectTrigger>
                  <SelectValue />
                </SelectTrigger>
                <SelectContent>
                  {FONT_SIZE_OPTIONS.map(({ value, label }) => (
                    <SelectItem key={value} value={value}>
                      {label}
                    </SelectItem>
                  ))}
                </SelectContent>
              </Select>
            </div>

            {/* Line Height */}
            <div className="space-y-2">
              <Label>Line Height</Label>
              <Select
                value={section.lineHeight}
                onValueChange={(value) => updateSection({ lineHeight: value as 'tight' | 'snug' | 'normal' | 'relaxed' | 'loose' })}
              >
                <SelectTrigger>
                  <SelectValue />
                </SelectTrigger>
                <SelectContent>
                  {LINE_HEIGHT_OPTIONS.map(({ value, label }) => (
                    <SelectItem key={value} value={value}>
                      {label}
                    </SelectItem>
                  ))}
                </SelectContent>
              </Select>
            </div>
          </TabsContent>

          <TabsContent value="dropcap" className="space-y-6 mt-6">
            {/* Enable Drop Cap */}
            <div className="flex items-center justify-between">
              <div className="space-y-1">
                <Label>Enable Drop Cap</Label>
                <p className="text-sm text-muted-foreground">
                  Make the first letter larger and floating
                </p>
              </div>
              <Switch
                checked={section.dropCap?.enabled || false}
                onCheckedChange={(checked) => updateDropCap({ enabled: checked })}
              />
            </div>

            {section.dropCap?.enabled && (
              <>
                {/* Drop Cap Size */}
                <div className="space-y-2">
                  <Label>Drop Cap Size</Label>
                  <Select
<<<<<<< HEAD
                    value={section.dropCap.size}
                    onValueChange={(value) => updateDropCap({ size: value as 'text-4xl' | 'text-5xl' | 'text-6xl' })}
=======
                    value={section.dropCap?.size || 'text-4xl'}
                    onValueChange={(value) => updateDropCap({ size: value as any })}
>>>>>>> 03538a67
                  >
                    <SelectTrigger>
                      <SelectValue />
                    </SelectTrigger>
                    <SelectContent>
                      {DROP_CAP_SIZE_OPTIONS.map(({ value, label }) => (
                        <SelectItem key={value} value={value}>
                          {label}
                        </SelectItem>
                      ))}
                    </SelectContent>
                  </Select>
                </div>

                {/* Drop Cap Color */}
                <div className="space-y-2">
                  <Label>Drop Cap Color</Label>
                  <Input
                    value={section.dropCap?.color || 'text-gray-900'}
                    onChange={(e) => updateDropCap({ color: e.target.value })}
                    placeholder="text-gray-900"
                  />
                </div>

                {/* Drop Cap Font Weight */}
                <div className="space-y-2">
                  <Label>Font Weight</Label>
                  <Select
<<<<<<< HEAD
                    value={section.dropCap.fontWeight}
                    onValueChange={(value) => updateDropCap({ fontWeight: value as 'normal' | 'medium' | 'semibold' | 'bold' })}
=======
                    value={section.dropCap?.fontWeight || 'semibold'}
                    onValueChange={(value) => updateDropCap({ fontWeight: value as any })}
>>>>>>> 03538a67
                  >
                    <SelectTrigger>
                      <SelectValue />
                    </SelectTrigger>
                    <SelectContent>
                      {FONT_WEIGHT_OPTIONS.map(({ value, label }) => (
                        <SelectItem key={value} value={value}>
                          {label}
                        </SelectItem>
                      ))}
                    </SelectContent>
                  </Select>
                </div>

                {/* Float */}
                <div className="flex items-center justify-between">
                  <div className="space-y-1">
                    <Label>Float Left</Label>
                    <p className="text-sm text-muted-foreground">
                      Float the drop cap to the left
                    </p>
                  </div>
                  <Switch
                    checked={section.dropCap?.float || true}
                    onCheckedChange={(checked) => updateDropCap({ float: checked })}
                  />
                </div>
              </>
            )}
          </TabsContent>

          <TabsContent value="animation" className="space-y-6 mt-6">
            {/* Enable Animation */}
            <div className="flex items-center justify-between">
              <Label className="text-base font-medium">Enable Animation</Label>
              <Switch
                checked={section.animation.enabled}
                onCheckedChange={(checked) => updateAnimation({ enabled: checked })}
              />
            </div>

            {section.animation.enabled && (
              <>
                {/* Animation Type */}
                <div className="space-y-2">
                  <Label>Animation Type</Label>
                  <Select
                    value={section.animation.type}
                    onValueChange={(value) => updateAnimation({ type: value as 'fadeIn' | 'slideUp' | 'slideInLeft' | 'slideInRight' | 'none' })}
                  >
                    <SelectTrigger>
                      <SelectValue />
                    </SelectTrigger>
                    <SelectContent>
                      {ANIMATION_TYPE_OPTIONS.map(({ value, label }) => (
                        <SelectItem key={value} value={value}>
                          {label}
                        </SelectItem>
                      ))}
                    </SelectContent>
                  </Select>
                </div>

                {/* Duration */}
                <div className="space-y-2">
                  <Label>Duration: {section.animation.duration}s</Label>
                  <Slider
                    value={[section.animation.duration]}
                    onValueChange={([value]) => updateAnimation({ duration: value })}
                    max={3}
                    min={0.1}
                    step={0.1}
                    className="w-full"
                  />
                </div>

                {/* Delay */}
                <div className="space-y-2">
                  <Label>Delay: {section.animation.delay}s</Label>
                  <Slider
                    value={[section.animation.delay]}
                    onValueChange={([value]) => updateAnimation({ delay: value })}
                    max={2}
                    min={0}
                    step={0.1}
                    className="w-full"
                  />
                </div>
              </>
            )}
          </TabsContent>
        </Tabs>

        {/* Actions */}
        <div className="flex justify-end gap-2 pt-4 border-t mt-6">
          <Button variant="outline" onClick={onClose}>
            Cancel
          </Button>
          <Button onClick={onClose}>
            Save Section
          </Button>
        </div>
      </CardContent>
    </Card>
  );
}<|MERGE_RESOLUTION|>--- conflicted
+++ resolved
@@ -362,13 +362,8 @@
                 <div className="space-y-2">
                   <Label>Drop Cap Size</Label>
                   <Select
-<<<<<<< HEAD
-                    value={section.dropCap.size}
-                    onValueChange={(value) => updateDropCap({ size: value as 'text-4xl' | 'text-5xl' | 'text-6xl' })}
-=======
                     value={section.dropCap?.size || 'text-4xl'}
                     onValueChange={(value) => updateDropCap({ size: value as any })}
->>>>>>> 03538a67
                   >
                     <SelectTrigger>
                       <SelectValue />
@@ -397,13 +392,8 @@
                 <div className="space-y-2">
                   <Label>Font Weight</Label>
                   <Select
-<<<<<<< HEAD
-                    value={section.dropCap.fontWeight}
-                    onValueChange={(value) => updateDropCap({ fontWeight: value as 'normal' | 'medium' | 'semibold' | 'bold' })}
-=======
                     value={section.dropCap?.fontWeight || 'semibold'}
                     onValueChange={(value) => updateDropCap({ fontWeight: value as any })}
->>>>>>> 03538a67
                   >
                     <SelectTrigger>
                       <SelectValue />
