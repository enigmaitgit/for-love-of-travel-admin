'use client';

import * as React from 'react';
import { X, Eye, Image, Plus, Trash2 } from 'lucide-react';
import { Button } from '@/components/ui/button';
import { Input } from '@/components/ui/input';
import { Label } from '@/components/ui/label';
import { Card, CardContent, CardHeader, CardTitle } from '@/components/ui/card';
import { Select, SelectContent, SelectItem, SelectTrigger, SelectValue } from '@/components/ui/select';
import { cn } from '@/lib/utils';
import { GallerySection } from '@/lib/validation';
import { MediaLibrary } from './MediaLibrary';

interface GallerySectionEditorProps {
  section: GallerySection;
  onChange: (section: GallerySection) => void;
  onClose: () => void;
}

const LAYOUT_OPTIONS = [
  { value: 'grid', label: 'Grid' },
  { value: 'masonry', label: 'Masonry' },
  { value: 'carousel', label: 'Carousel' }
];

const SPACING_OPTIONS = [
  { value: 'sm', label: 'Small' },
  { value: 'md', label: 'Medium' },
  { value: 'lg', label: 'Large' }
];

const COLUMN_OPTIONS = [
  { value: 1, label: '1 Column' },
  { value: 2, label: '2 Columns' },
  { value: 3, label: '3 Columns' },
  { value: 4, label: '4 Columns' },
  { value: 5, label: '5 Columns' },
  { value: 6, label: '6 Columns' }
];

export function GallerySectionEditor({ section, onChange, onClose }: GallerySectionEditorProps) {
  const [showMediaLibrary, setShowMediaLibrary] = React.useState(false);
  const [previewMode, setPreviewMode] = React.useState(false);

  const updateSection = (updates: Partial<GallerySection>) => {
    onChange({ ...section, ...updates });
  };

  const addImage = (url: string, altText?: string) => {
    console.log('Adding image to gallery:', { url, altText, currentImages: section.images.length });
    const newImage = {
      url,
      altText: altText || '',
      caption: ''
    };
    updateSection({
      images: [...section.images, newImage]
    });
  };

  const updateImage = (index: number, updates: Partial<GallerySection['images'][0]>) => {
    const newImages = [...section.images];
    newImages[index] = { ...newImages[index], ...updates };
    updateSection({ images: newImages });
  };

  const removeImage = (index: number) => {
    const newImages = section.images.filter((_, i) => i !== index);
    updateSection({ images: newImages });
  };

  const renderPreview = () => {
    if (section.images.length === 0) {
      return (
        <div className="w-full h-48 bg-muted rounded-lg flex items-center justify-center">
          <div className="text-center text-muted-foreground">
            {/* eslint-disable-next-line jsx-a11y/alt-text */}
            <Image className="w-12 h-12 mx-auto mb-2" />
            <p>No images in gallery</p>
          </div>
        </div>
      );
    }

    const gridClasses = {
      1: 'grid-cols-1',
      2: 'grid-cols-2',
      3: 'grid-cols-3',
      4: 'grid-cols-4',
      5: 'grid-cols-5',
      6: 'grid-cols-6'
    };

    const spacingClasses = {
      sm: 'gap-2',
      md: 'gap-4',
      lg: 'gap-6'
    };

    return (
      <div className={cn(
        'grid',
        gridClasses[section.columns as keyof typeof gridClasses],
        spacingClasses[section.spacing as keyof typeof spacingClasses]
      )}>
        {section.images.map((image, index) => (
          <div key={index} className="relative group">
            <img
              src={image.url}
              alt={image.altText || `Gallery image ${index + 1}`}
              className="w-full h-32 object-cover rounded-lg"
            />
            {image.caption && (
              <div className="absolute bottom-0 left-0 right-0 bg-black/70 text-white text-xs p-2 rounded-b-lg">
                {image.caption}
              </div>
            )}
          </div>
        ))}
      </div>
    );
  };

  if (previewMode) {
    return (
      <Card className="w-full">
        <CardHeader className="flex flex-row items-center justify-between space-y-0 pb-4">
          <CardTitle>Gallery Section Preview</CardTitle>
          <div className="flex items-center gap-2">
            <Button
              variant="outline"
              size="sm"
              onClick={() => setPreviewMode(false)}
            >
              <X className="w-4 h-4 mr-2" />
              Edit
            </Button>
            <Button
              variant="outline"
              size="sm"
              onClick={onClose}
            >
              <X className="w-4 h-4" />
            </Button>
          </div>
        </CardHeader>
        <CardContent>
          <div className="p-6 border rounded-lg bg-muted/20">
            {renderPreview()}
          </div>
        </CardContent>
      </Card>
    );
  }

  return (
    <Card className="w-full">
      <CardHeader className="flex flex-row items-center justify-between space-y-0 pb-4">
        <CardTitle>Gallery Section Editor</CardTitle>
        <div className="flex items-center gap-2">
          <Button
            variant="outline"
            size="sm"
            onClick={() => setPreviewMode(true)}
          >
            <Eye className="w-4 h-4 mr-2" />
            Preview
          </Button>
          <Button
            variant="outline"
            size="sm"
            onClick={onClose}
          >
            <X className="w-4 h-4" />
          </Button>
        </div>
      </CardHeader>
      <CardContent className="space-y-6">
        {/* Layout Settings */}
        <div className="grid grid-cols-2 gap-4">
          <div className="space-y-2">
            <Label>Layout</Label>
            <Select
              value={section.layout}
              onValueChange={(value) => updateSection({ layout: value as 'grid' | 'masonry' | 'carousel' | 'postcard' | 'complex' })}
            >
              <SelectTrigger>
                <SelectValue />
              </SelectTrigger>
              <SelectContent>
                {LAYOUT_OPTIONS.map(({ value, label }) => (
                  <SelectItem key={value} value={value}>
                    {label}
                  </SelectItem>
                ))}
              </SelectContent>
            </Select>
          </div>

          <div className="space-y-2">
            <Label>Columns</Label>
            <Select
              value={section.columns.toString()}
              onValueChange={(value) => updateSection({ columns: Number(value) })}
            >
              <SelectTrigger>
                <SelectValue />
              </SelectTrigger>
              <SelectContent>
                {COLUMN_OPTIONS.map(({ value, label }) => (
                  <SelectItem key={value} value={value.toString()}>
                    {label}
                  </SelectItem>
                ))}
              </SelectContent>
            </Select>
          </div>
        </div>

        {/* Spacing */}
        <div className="space-y-2">
          <Label>Spacing</Label>
          <Select
            value={section.spacing}
            onValueChange={(value) => updateSection({ spacing: value as 'sm' | 'md' | 'lg' })}
          >
            <SelectTrigger>
              <SelectValue />
            </SelectTrigger>
            <SelectContent>
              {SPACING_OPTIONS.map(({ value, label }) => (
                <SelectItem key={value} value={value}>
                  {label}
                </SelectItem>
              ))}
            </SelectContent>
          </Select>
        </div>

        {/* Add Images */}
        <div className="space-y-2">
          <div className="flex items-center justify-between">
            <Label>Images ({section.images.length})</Label>
            <Button
              variant="outline"
              size="sm"
              onClick={() => setShowMediaLibrary(true)}
            >
              <Plus className="w-4 h-4 mr-2" />
              Add Images
            </Button>
          </div>
        </div>

        {/* Images List */}
        {section.images.length > 0 && (
          <div className="space-y-3">
            {section.images.map((image, index) => (
              <div key={index} className="flex items-center gap-3 p-3 border rounded-lg">
                <div className="flex-shrink-0">
                  <img
                    src={image.url}
                    alt={image.altText || `Image ${index + 1}`}
                    className="w-16 h-16 object-cover rounded"
                  />
                </div>
                <div className="flex-1 space-y-2">
                  <Input
                    value={image.altText}
                    onChange={(e) => updateImage(index, { altText: e.target.value })}
                    placeholder="Alt text"
                    className="text-sm"
                  />
                  <Input
                    value={image.caption}
                    onChange={(e) => updateImage(index, { caption: e.target.value })}
                    placeholder="Caption (optional)"
                    className="text-sm"
                  />
                </div>
                <Button
                  variant="outline"
                  size="sm"
                  onClick={() => removeImage(index)}
                  className="text-destructive hover:text-destructive"
                >
                  <Trash2 className="w-4 h-4" />
                </Button>
              </div>
            ))}
          </div>
        )}

        {/* Live Preview */}
        <div className="space-y-2">
          <Label>Live Preview</Label>
          <div className="p-4 border rounded-lg bg-muted/20">
            {renderPreview()}
          </div>
        </div>

        {/* Actions */}
        <div className="flex justify-end gap-2 pt-4 border-t">
          <Button variant="outline" onClick={onClose}>
            Cancel
          </Button>
          <Button onClick={onClose}>
            Save Section
          </Button>
        </div>
      </CardContent>

      {/* Media Library Modal */}
      <MediaLibrary
        isOpen={showMediaLibrary}
        onClose={() => setShowMediaLibrary(false)}
        onSelect={(asset) => {
<<<<<<< HEAD
          addImage(asset.url, asset.filename);
=======
          // Store the full URL for immediate display, but this could cause performance issues
          // TODO: Implement a better solution that doesn't store large data URLs in state
          addImage(asset.url, asset.altText);
>>>>>>> 03538a67
          setShowMediaLibrary(false);
        }}
      />
    </Card>
  );
}


<|MERGE_RESOLUTION|>--- conflicted
+++ resolved
@@ -315,13 +315,9 @@
         isOpen={showMediaLibrary}
         onClose={() => setShowMediaLibrary(false)}
         onSelect={(asset) => {
-<<<<<<< HEAD
-          addImage(asset.url, asset.filename);
-=======
           // Store the full URL for immediate display, but this could cause performance issues
           // TODO: Implement a better solution that doesn't store large data URLs in state
           addImage(asset.url, asset.altText);
->>>>>>> 03538a67
           setShowMediaLibrary(false);
         }}
       />
