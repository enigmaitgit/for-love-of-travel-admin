'use client';

import * as React from 'react';
<<<<<<< HEAD
import { Image, Video, File, Upload } from 'lucide-react';
=======
import { Image, Video, File, Upload, X, Trash2, Trash } from 'lucide-react';
>>>>>>> 03538a67
import { Button } from '@/components/ui/button';
import { Card, CardContent } from '@/components/ui/card';
import { Badge } from '@/components/ui/badge';
import { Dialog, DialogContent, DialogHeader, DialogTitle } from '@/components/ui/dialog';
import { ConfirmationDialog } from '@/components/ui/confirmation-dialog';
import { useSnackbar } from '@/components/ui/snackbar';
import { cn } from '@/lib/utils';
import { MediaAsset } from '@/lib/api';

interface MediaLibraryProps {
  isOpen: boolean;
  onClose: () => void;
  onSelect: (asset: MediaAsset) => void;
  selectedAssetId?: string;
}

export function MediaLibrary({ 
  isOpen, 
  onClose, 
  onSelect, 
  selectedAssetId 
}: MediaLibraryProps) {
  const { showSnackbar } = useSnackbar();
  const [mediaAssets, setMediaAssets] = React.useState<MediaAsset[]>([]);
  const [loading, setLoading] = React.useState(false);
  const [uploading, setUploading] = React.useState(false);
  const [deleting, setDeleting] = React.useState(false);
  const [showDeleteAllModal, setShowDeleteAllModal] = React.useState(false);
  const [showDeleteSelectedModal, setShowDeleteSelectedModal] = React.useState(false);
  const [showDeleteIndividualModal, setShowDeleteIndividualModal] = React.useState(false);
  const [assetToDelete, setAssetToDelete] = React.useState<MediaAsset | null>(null);

  // Load media assets
  React.useEffect(() => {
    if (isOpen) {
      loadMediaAssets();
    }
  }, [isOpen]);

  const loadMediaAssets = async () => {
    setLoading(true);
    try {
      const response = await fetch('/api/admin/media');
      const data = await response.json();
      setMediaAssets(data);
    } catch (error) {
      console.error('Error loading media:', error);
    } finally {
      setLoading(false);
    }
  };

  const handleFileUpload = async (event: React.ChangeEvent<HTMLInputElement>) => {
    const file = event.target.files?.[0];
    if (!file) return;

    // Validate file type
    const allowedTypes = ['image/jpeg', 'image/png', 'image/gif', 'video/mp4', 'video/webm'];
    if (!allowedTypes.includes(file.type)) {
      alert('Unsupported file type. Please upload JPG, PNG, GIF, MP4, or WebM files.');
      return;
    }

    // Validate file size (25MB max)
    const maxSize = 25 * 1024 * 1024; // 25MB in bytes
    if (file.size > maxSize) {
      alert('File too large. Maximum size is 25MB.');
      return;
    }

    setUploading(true);
    try {
      // Create data URL for immediate preview
      const url = await new Promise<string>((resolve) => {
        const reader = new FileReader();
        reader.onload = (e) => {
          resolve(e.target?.result as string);
        };
        reader.readAsDataURL(file);
      });

      // Create new asset
      const newAsset: MediaAsset = {
        id: Math.random().toString(36).substr(2, 9),
        url,
        type: file.type.startsWith('video/') ? 'video' : 'image',
        sizeKB: Math.round(file.size / 1024),
        filename: file.name,
        uploadedAt: new Date(),
      };

      console.log('Created new asset:', newAsset);
      console.log('Data URL preview:', url.substring(0, 100) + '...');

      // Add to local state
      setMediaAssets(prev => [newAsset, ...prev]);

      // Also save to API for persistence
      try {
        const formData = new FormData();
        formData.append('file', file);
        const response = await fetch('/api/admin/media', {
          method: 'POST',
          body: formData,
        });
        
        if (!response.ok) {
          const errorData = await response.json();
          console.error('API upload failed:', errorData);
          throw new Error(`Upload failed: ${errorData.error || 'Unknown error'}`);
        }
        
        const result = await response.json();
        console.log('API upload successful:', result);
      } catch (error) {
        console.error('Failed to save to API:', error);
        alert('Failed to save file to server. Please try again.');
        return; // Don't add to local state if API fails
      }
    } catch (error) {
      console.error('Error processing file:', error);
      alert('Failed to process file. Please try again.');
    } finally {
      setUploading(false);
    }
  };

  const handleDeleteSelected = async () => {
    if (!selectedAssetId) return;
    
    setDeleting(true);
    try {
      const response = await fetch(`/api/admin/media?action=delete&id=${selectedAssetId}`, {
        method: 'DELETE',
      });

      if (response.ok) {
        setMediaAssets(prev => prev.filter(asset => asset.id !== selectedAssetId));
        setShowDeleteSelectedModal(false);
        showSnackbar('Media asset deleted successfully', 'success');
      } else {
        const error = await response.json();
        showSnackbar(`Failed to delete media asset: ${error.error}`, 'error');
      }
    } catch (error) {
      console.error('Error deleting media asset:', error);
      showSnackbar('Failed to delete media asset. Please try again.', 'error');
    } finally {
      setDeleting(false);
    }
  };

  const handleDeleteAll = async () => {
    setDeleting(true);
    try {
      const response = await fetch('/api/admin/media?action=delete-all', {
        method: 'DELETE',
      });

      if (response.ok) {
        const result = await response.json();
        setMediaAssets([]);
        setShowDeleteAllModal(false);
        showSnackbar(`Successfully deleted ${result.count} media assets`, 'success');
      } else {
        const error = await response.json();
        showSnackbar(`Failed to delete all media assets: ${error.error}`, 'error');
      }
    } catch (error) {
      console.error('Error deleting all media assets:', error);
      showSnackbar('Failed to delete all media assets. Please try again.', 'error');
    } finally {
      setDeleting(false);
    }
  };

  const handleDeleteIndividual = async () => {
    if (!assetToDelete) return;
    
    setDeleting(true);
    try {
      const response = await fetch(`/api/admin/media?action=delete&id=${assetToDelete.id}`, {
        method: 'DELETE',
      });

      if (response.ok) {
        setMediaAssets(prev => prev.filter(asset => asset.id !== assetToDelete.id));
        setShowDeleteIndividualModal(false);
        setAssetToDelete(null);
        showSnackbar('Media asset deleted successfully', 'success');
      } else {
        const error = await response.json();
        showSnackbar(`Failed to delete media asset: ${error.error}`, 'error');
      }
    } catch (error) {
      console.error('Error deleting media asset:', error);
      showSnackbar('Failed to delete media asset. Please try again.', 'error');
    } finally {
      setDeleting(false);
    }
  };

  const openDeleteIndividualModal = (asset: MediaAsset, event: React.MouseEvent) => {
    event.stopPropagation(); // Prevent card selection
    setAssetToDelete(asset);
    setShowDeleteIndividualModal(true);
  };

  return (
    <Dialog open={isOpen} onOpenChange={onClose}>
      <DialogContent className="max-w-4xl max-h-[80vh] p-0">
        <DialogHeader className="p-6 pb-4">
          <DialogTitle>Media Library</DialogTitle>
        </DialogHeader>
        
        {/* Upload Section */}
        <div className="px-6 pb-4 border-b">
          <div className="flex items-center gap-2 flex-wrap">
            <div className="flex-1 min-w-48">
              <input
                type="file"
                id="media-upload"
                accept="image/*,video/*"
                onChange={handleFileUpload}
                className="hidden"
                disabled={uploading}
              />
              <label htmlFor="media-upload">
                <Button
                  asChild
                  disabled={uploading}
                  className="w-full"
                >
                  <span>
                    <Upload className="h-4 w-4 mr-2" />
                    {uploading ? 'Uploading...' : 'Upload New Media'}
                  </span>
                </Button>
              </label>
            </div>
            <Button
              onClick={loadMediaAssets}
              variant="outline"
              disabled={loading}
            >
              {loading ? 'Loading...' : 'Refresh'}
            </Button>
            {selectedAssetId && (
              <Button
                onClick={() => setShowDeleteSelectedModal(true)}
                variant="outline"
                disabled={deleting}
                className="text-red-600 hover:text-red-700 hover:bg-red-50"
              >
                <Trash2 className="h-4 w-4 mr-2" />
                Remove Selected
              </Button>
            )}
            {mediaAssets.length > 0 && (
              <Button
                onClick={() => setShowDeleteAllModal(true)}
                variant="outline"
                disabled={deleting}
                className="text-red-600 hover:text-red-700 hover:bg-red-50"
              >
                <Trash className="h-4 w-4 mr-2" />
                Clear All
              </Button>
            )}
          </div>
        </div>

        {/* Media Grid */}
        <div className="flex-1 overflow-y-auto p-6">
          {loading ? (
            <div className="flex items-center justify-center py-12">
              <div className="text-muted-foreground">Loading media...</div>
            </div>
          ) : mediaAssets.length === 0 ? (
            <div className="flex flex-col items-center justify-center py-12 text-center">
              <File className="h-12 w-12 text-muted-foreground mb-4" />
              <h3 className="text-lg font-medium text-muted-foreground mb-2">
                No media files
              </h3>
              <p className="text-sm text-muted-foreground">
                Upload some files to get started
              </p>
            </div>
          ) : (
            <div className="grid grid-cols-2 md:grid-cols-3 lg:grid-cols-4 gap-4">
              {mediaAssets.map((asset) => {
                const isSelected = selectedAssetId === asset.id;
                const Icon = asset.type === 'image' ? Image : Video;

                return (
                  <Card
                    key={asset.id}
                    className={cn(
                      'cursor-pointer transition-all duration-200 hover:shadow-md group',
                      isSelected 
                        ? 'ring-2 ring-primary ring-offset-2' 
                        : 'hover:shadow-md'
                    )}
                    onClick={() => onSelect(asset)}
                  >
                    <CardContent className="p-0">
                      {/* Preview */}
                      <div className="aspect-square bg-muted rounded-t-lg flex items-center justify-center overflow-hidden relative">
                        {asset.type === 'image' ? (
                          <img
                            src={asset.url}
                            alt={asset.filename}
                            className="w-full h-full object-cover transition-transform group-hover:scale-105"
                            onLoad={() => console.log('Image loaded successfully:', asset.filename)}
                            onError={(e) => {
                              console.error('Image failed to load:', asset.filename, asset.url);
                              // Fallback for broken images
                              const target = e.target as HTMLImageElement;
                              target.style.display = 'none';
                              const parent = target.parentElement;
                              if (parent) {
                                parent.innerHTML = `
                                  <div class="flex flex-col items-center justify-center text-muted-foreground">
                                    <svg class="h-8 w-8 mb-2" fill="none" stroke="currentColor" viewBox="0 0 24 24">
                                      <path stroke-linecap="round" stroke-linejoin="round" stroke-width="2" d="M4 16l4.586-4.586a2 2 0 012.828 0L16 16m-2-2l1.586-1.586a2 2 0 012.828 0L20 14m-6-6h.01M6 20h12a2 2 0 002-2V6a2 2 0 00-2-2H6a2 2 0 00-2 2v12a2 2 0 002 2z"></path>
                                    </svg>
                                    <span class="text-xs">Image</span>
                                  </div>
                                `;
                              }
                            }}
                          />
                        ) : (
                          <div className="flex flex-col items-center justify-center text-muted-foreground">
                            <Video className="h-8 w-8 mb-2" />
                            <span className="text-xs">Video</span>
                          </div>
                        )}
                        
                        {/* Delete button - top left corner */}
                        <button
                          onClick={(e) => openDeleteIndividualModal(asset, e)}
                          className="absolute top-2 left-2 w-6 h-6 bg-red-500 hover:bg-red-600 text-white rounded-full flex items-center justify-center opacity-0 group-hover:opacity-100 transition-opacity duration-200 shadow-lg"
                          disabled={deleting}
                          title="Delete this media asset"
                        >
                          <X className="h-3 w-3" />
                        </button>
                        
                        {/* Selection indicator - top right corner */}
                        {isSelected && (
                          <div className="absolute top-2 right-2 w-6 h-6 bg-primary text-primary-foreground rounded-full flex items-center justify-center">
                            <svg className="h-4 w-4" fill="currentColor" viewBox="0 0 20 20">
                              <path fillRule="evenodd" d="M16.707 5.293a1 1 0 010 1.414l-8 8a1 1 0 01-1.414 0l-4-4a1 1 0 011.414-1.414L8 12.586l7.293-7.293a1 1 0 011.414 0z" clipRule="evenodd" />
                            </svg>
                          </div>
                        )}
                      </div>

                      {/* Info */}
                      <div className="p-3 space-y-1">
                        <div className="flex items-center gap-2">
                          <Icon className="h-4 w-4 text-muted-foreground flex-shrink-0" />
                          <span className="text-sm font-medium truncate" title={asset.filename}>
                            {asset.filename}
                          </span>
                        </div>
                        <p className="text-xs text-muted-foreground">
                          {(asset.sizeKB / 1024).toFixed(1)} MB
                        </p>
                        {isSelected && (
                          <Badge variant="secondary" className="text-xs w-fit">
                            Selected
                          </Badge>
                        )}
                      </div>
                    </CardContent>
                  </Card>
                );
              })}
            </div>
          )}
        </div>
      </DialogContent>

      {/* Confirmation Dialogs */}
      <ConfirmationDialog
        open={showDeleteSelectedModal}
        onClose={() => setShowDeleteSelectedModal(false)}
        onConfirm={handleDeleteSelected}
        title="Delete Selected Media"
        description="Are you sure you want to delete this media asset? This action cannot be undone."
        confirmText="Delete"
        cancelText="Cancel"
        type="danger"
        loading={deleting}
      />

      <ConfirmationDialog
        open={showDeleteAllModal}
        onClose={() => setShowDeleteAllModal(false)}
        onConfirm={handleDeleteAll}
        title="Clear All Media"
        description={`Are you sure you want to delete all ${mediaAssets.length} media assets? This action cannot be undone.`}
        confirmText="Delete All"
        cancelText="Cancel"
        type="danger"
        loading={deleting}
      />

      <ConfirmationDialog
        open={showDeleteIndividualModal}
        onClose={() => {
          setShowDeleteIndividualModal(false);
          setAssetToDelete(null);
        }}
        onConfirm={handleDeleteIndividual}
        title="Delete Media Asset"
        description={`Are you sure you want to delete "${assetToDelete?.filename}"? This action cannot be undone.`}
        confirmText="Delete"
        cancelText="Cancel"
        type="danger"
        loading={deleting}
      />
    </Dialog>
  );
}<|MERGE_RESOLUTION|>--- conflicted
+++ resolved
@@ -1,11 +1,7 @@
 'use client';
 
 import * as React from 'react';
-<<<<<<< HEAD
-import { Image, Video, File, Upload } from 'lucide-react';
-=======
 import { Image, Video, File, Upload, X, Trash2, Trash } from 'lucide-react';
->>>>>>> 03538a67
 import { Button } from '@/components/ui/button';
 import { Card, CardContent } from '@/components/ui/card';
 import { Badge } from '@/components/ui/badge';
