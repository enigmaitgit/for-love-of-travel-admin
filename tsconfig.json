--- conflicted
+++ resolved
@@ -13,11 +13,8 @@
     "noEmit": true,
     "esModuleInterop": true,
     "module": "esnext",
-<<<<<<< HEAD
-    // "moduleResolution": "bundler",
-=======
-    "moduleResolution": "node",
->>>>>>> 882e7ac7
+    "moduleResolution": "bundler",
+
     "resolveJsonModule": true,
     "isolatedModules": true,
     "jsx": "preserve",
