import { getApiUrl, getAuthApiUrl, getBackendUrl } from './api-config';
import { getAuthHeader, getAuthToken } from './auth-token';
import type { ContentSection } from './validation';

// Author type for backend responses
type AuthorResponse = {
  fullname?: string;
  name?: string;
  email?: string;
};

// Helper function to transform author from backend response
function transformAuthor(author: string | AuthorResponse | null): string {
  if (typeof author === 'string') {
    return author;
  }

  if (!author) {
    return 'Unknown Author';
  }

  return author.fullname || author.name || author.email || 'Unknown';
}

// Backend response types
type BackendPost = {
  _id: string;
  id?: string;
  title: string;
  slug: string;
  body?: string;
  content?: string; // Backend uses 'content' field
  contentSections: unknown[];
  tags: string[];
  categories: (string | { _id: string; name: string })[];
  status: 'draft' | 'review' | 'scheduled' | 'published';
  author: string | AuthorResponse | null;
  createdAt: string;
  updatedAt: string;
  publishedAt?: string;
  scheduledAt?: string;
  featuredImage?: string | { url: string; alt?: string };
  breadcrumb?: { enabled: boolean; items: Array<{ label: string; href: string }> };
  seoTitle?: string;
  metaDescription?: string;
  readingTime?: number;
  jsonLd?: boolean;
};

// Helper function to transform backend post to frontend post (client-safe version)
export function transformBackendPost(post: BackendPost): Post {
  try {
    console.log('transformBackendPost - Input post:', post);

    const transformed = {
      title: post.title,
      slug: post.slug,
      body: post.body || post.content || '', // Map content field to body
      contentSections: Array.isArray(post.contentSections) ? post.contentSections as ContentSection[] : [],
      tags: post.tags || [],
      categories: Array.isArray(post.categories)
        ? post.categories.map((cat: unknown) => {
            if (typeof cat === 'string') return cat;
            // If it's a populated object, return the object with name
            const catData = cat as { name?: string; _id?: string; id?: string };
            if (catData && typeof catData === 'object' && catData.name) {
              return catData;
            }
            // Fallback to ID if no name
            return catData._id || catData.id || cat;
          }) as (string | { _id: string; name: string })[]
        : [],
      featuredImage: post.featuredImage
        ? (typeof post.featuredImage === 'string' ? post.featuredImage : post.featuredImage.url)
        : undefined,
      breadcrumb: post.breadcrumb || { enabled: true, items: [{ label: 'Home', href: '/' }] },
      jsonLd: post.jsonLd || false,
      seoTitle: post.seoTitle,
      metaDescription: post.metaDescription,
      readingTime: post.readingTime,
      id: post._id || post.id || '',
      author: transformAuthor(post.author),
      status: post.status,
      createdAt: new Date(post.createdAt),
      updatedAt: new Date(post.updatedAt),
      publishedAt: post.publishedAt ? new Date(post.publishedAt) : undefined,
      scheduledAt: post.scheduledAt ? new Date(post.scheduledAt) : undefined,
    };

    console.log('transformBackendPost - Transformed post:', transformed);
    return transformed;
  } catch (error) {
    console.error('transformBackendPost - Error transforming post:', error);
    console.error('transformBackendPost - Input post that caused error:', post);
    throw error;
  }
}

// Typed API layer for client-side use
export type HttpMethod = 'GET' | 'POST' | 'PATCH' | 'PUT' | 'DELETE';

export type Query = Record<string, string | number | boolean | undefined>;

export type ApiHeaders = Record<string, string>;

export class ApiError extends Error {
  constructor(public status: number, public body: unknown) {
    super(`API Error ${status}`);
    this.name = 'ApiError';
  }
}

function toQueryString(q?: Query) {
  if (!q) return '';
  const params = new URLSearchParams();
  Object.entries(q).forEach(([k, v]) => {
    if (v !== undefined && v !== null) params.append(k, String(v));
  });
  const s = params.toString();
  return s ? `?${s}` : '';
}

/**
 * Generic JSON fetcher without `any`
 * - TResponse: the JSON shape you expect back
 * - TBody: the JSON you send (if any)
 */
export async function apiFetch<TResponse, TBody = undefined>(
  path: string,
  opts: {
    method?: HttpMethod;
    query?: Query;
    body?: TBody;
    headers?: ApiHeaders;
  } = {}
): Promise<TResponse> {
  const { method = 'GET', query, body, headers } = opts;

  // Handle server-side requests by using absolute URLs
  // Only add base URL when running on server (when window is undefined)
  const baseUrl = typeof window === 'undefined' 
    ? (process.env.NEXT_PUBLIC_FRONTEND_URL || 'http://localhost:3000')
    : '';
  
  const url = `${baseUrl}${path}${toQueryString(query)}`;

  // let safeBodyLog: string | undefined;
  // try {
  //   safeBodyLog = body ? JSON.stringify(body) : undefined;
  // } catch {
  //   safeBodyLog = '[unserializable-body]';
  // }

  // console.log('🌐 API Request:', { method, url, body: safeBodyLog });

  // Get authorization header if available
  const authHeader = getAuthHeader();
  console.log('🔑 Auth header:', authHeader ? 'Present' : 'Missing');
  
  const res = await fetch(url, {
    method,
    headers: {
      'Content-Type': 'application/json',
      ...(authHeader && { 'Authorization': authHeader }),
      ...(headers ?? {}),
    },
    body: (body === undefined ? undefined : JSON.stringify(body)),
    credentials: 'include', // Include cookies for authentication
  });

  if (!res.ok) {
    const text = await res.text().catch(() => '');
    console.error(`❌ API Error ${res.status}:`, text || 'Request failed');
    throw new ApiError(res.status, text || 'Request failed');
  }

  // If endpoint returns no content
  if (res.status === 204) return undefined as unknown as TResponse;

  return (await res.json()) as TResponse;
}

// User types
export type User = {
  _id: string;
  id?: string;
  name: string;
  email: string;
  role: 'admin' | 'editor' | 'contributor';
  status: 'active' | 'inactive';
  avatar?: string;
  lastActive: string;
  joinDate: string;
  createdAt: string;
  updatedAt: string;
};

export type UserSearch = {
  search?: string;
  role?: 'all' | 'admin' | 'editor' | 'contributor';
  status?: 'all' | 'active' | 'inactive';
  page?: number;
  limit?: number;
};

export type UserListResponse = {
  success: boolean;
  data: User[];
  total: number;
  page: number;
  pages: number;
  count: number;
};

export type UserResponse = {
  success: boolean;
  data: User;
};

// Post types (simplified for client-side use)
export type Post = {
  id: string;
  title: string;
  slug: string;
  body?: string;
  contentSections: ContentSection[];
  tags: string[];
  categories: (string | { _id: string; name: string })[];
  status: 'draft' | 'review' | 'scheduled' | 'published';
  author: string;
  createdAt: Date;
  updatedAt: Date;
  scheduledAt?: Date;
  publishedAt?: Date;
  featuredImage?: string | {
    url: string;
    alt?: string;
  };
  breadcrumb?: {
    enabled: boolean;
    items: Array<{ label: string; href: string }>;
  };
  jsonLd?: boolean;
  seoTitle?: string;
  metaDescription?: string;
  readingTime?: number;
};

export type PostSearch = {
  search?: string;
  status?: 'all' | 'draft' | 'review' | 'scheduled' | 'published';
  author?: string;
  dateFrom?: string;
  dateTo?: string;
  page?: number;
  limit?: number;
};

export type PostListResponse = {
  success: boolean;
  data: Post[];
  total: number;
  page: number;
  pages: number;
  count: number;
};

export type PostResponse = {
  success: boolean;
  data: Post;
};

export type BackendPostResponse = {
  success: boolean;
  data: BackendPost;
};

// User API functions
export async function getUsers(searchParams: UserSearch): Promise<UserListResponse> {
  try {
    // console.log('Admin Panel: Fetching users with params:', searchParams);

    const query: Query = {
      search: searchParams.search,
      role: searchParams.role !== 'all' ? searchParams.role : undefined,
      status: searchParams.status !== 'all' ? searchParams.status : undefined,
      page: searchParams.page ?? 1,
      limit: searchParams.limit ?? 10,
    };

    const url = getAuthApiUrl('users');

    const res = await apiFetch<UserListResponse>(
      url,
      {
        method: 'GET',
        query,
      }
    );

    // console.log('Admin Panel: Users fetched successfully:', { 
    //   total: res.total, 
    //   count: res.count,
    //   dataLength: res.data?.length || 0
    // });

    return res;
  } catch (error) {
    console.error('Admin Panel: Error fetching users:', error);
    console.error('Admin Panel: Error details:', {
      message: error instanceof Error ? error.message : 'Unknown error',
      stack: error instanceof Error ? error.stack : undefined,
      name: error instanceof Error ? error.name : undefined
    });
    throw error;
  }
}

export async function getUser(id: string): Promise<User | null> {
  try {
    console.log('Admin Panel: Fetching user with ID:', id);

    const res = await apiFetch<UserResponse>(
      getAuthApiUrl(`users/${id}`),
      {
        method: 'GET',
      }
    );

    if (res?.data) {
      console.log('Admin Panel: User fetched successfully:', res.data);
      return res.data;
    }

    console.log('Admin Panel: User not found');
    return null;
  } catch (error) {
    if (error instanceof ApiError && error.status === 404) {
      console.log('Admin Panel: User not found');
      return null;
    }
    console.error('Admin Panel: Error fetching user:', error);
    throw error;
  }
}

export async function updateUserRole(id: string, role: string): Promise<User> {
  try {
    console.log('Admin Panel: Updating user role:', { id, role });

    const res = await apiFetch<UserResponse, { role: string }>(
      getAuthApiUrl(`users/${id}/role`),
      {
        method: 'PATCH',
        body: { role },
      }
    );

    if (res?.data) {
      console.log('Admin Panel: User role updated successfully:', res.data);
      return res.data;
    }

    throw new Error('No data returned from role update');
  } catch (error) {
    console.error('Admin Panel: Error updating user role:', error);
    throw error;
  }
}

// Post API functions
export async function getPost(id: string): Promise<Post | null> {
  try {
<<<<<<< HEAD
    console.log('Admin Panel: Fetching post with ID:', id);

    const res = await apiFetch<BackendPostResponse>(
=======
    const res = await apiFetch<PostResponse>(
>>>>>>> 9126bff2
      getApiUrl(`admin/posts/${id}`),
      {
        method: 'GET',
      }
    );

    if (res?.data) {
      return res.data;
    }

    return null;
  } catch (error) {
    if (error instanceof ApiError && error.status === 404) {
      return null;
    }
    console.error('Admin Panel: Error fetching post:', error);
    throw error;
  }
}

// User Profile API functions
export interface UserProfile {
  _id?: string;
  id?: string;
  fullname?: string;
  name?: string;
  firstName?: string;
  lastName?: string;
  email: string;
  role?: string;
  avatar?: any; // Your backend returns an object, not a string
  socialLinks?: any;
  createdAt?: string;
  updatedAt?: string;
}

export interface UserProfileResponse {
  success: boolean;
  data: {
    user: UserProfile;
  };
  message?: string;
}

export async function getUserProfile(): Promise<UserProfile | null> {
  try {
    console.log('🔍 Making request to verify endpoint with httpOnly cookie...');
    
    // Make direct fetch call to verify endpoint with credentials: "include" to send httpOnly cookies
    const res = await fetch(getBackendUrl('api/v1/authorization/verify'), {
      method: 'GET',
      credentials: 'include', // 👈 This will automatically send httpOnly cookies
      headers: {
        'Content-Type': 'application/json',
      },
    });

    if (!res.ok) {
      const text = await res.text().catch(() => '');
      console.error(`❌ API Error ${res.status}:`, text || 'Request failed');
      throw new ApiError(res.status, text || 'Request failed');
    }

    const data = await res.json() as UserProfileResponse;

    if (data?.data?.user) {
      console.log('✅ User profile verified successfully:', data.data.user);
      return data.data.user;
    }

    return null;
  } catch (error) {
    if (error instanceof ApiError && (error.status === 401 || error.status === 403)) {
      console.log(`🔒 Authentication failed (${error.status}): ${error.body}`);
      console.log('💡 Please check if your JWT token cookie is valid and not expired');
      return null;
    }
    console.error('❌ Error fetching user profile:', error);
    throw error;
  }
}

// Logout API function
export async function logout(): Promise<boolean> {
  try {
    console.log('🚪 Logging out user...');
    
    // Make logout request to backend with credentials: "include" to send httpOnly cookies
    const res = await fetch(getBackendUrl('api/v1/authorization/logout'), {
      method: 'POST',
      credentials: 'include', // 👈 This will automatically send httpOnly cookies
      headers: {
        'Content-Type': 'application/json',
      },
    });

    if (!res.ok) {
      const text = await res.text().catch(() => '');
      console.error(`❌ Logout API Error ${res.status}:`, text || 'Request failed');
      throw new ApiError(res.status, text || 'Request failed');
    }

    console.log('✅ Logout successful');
    return true;
  } catch (error) {
    console.error('❌ Error during logout:', error);
    throw error;
  }
}<|MERGE_RESOLUTION|>--- conflicted
+++ resolved
@@ -371,13 +371,9 @@
 // Post API functions
 export async function getPost(id: string): Promise<Post | null> {
   try {
-<<<<<<< HEAD
     console.log('Admin Panel: Fetching post with ID:', id);
 
     const res = await apiFetch<BackendPostResponse>(
-=======
-    const res = await apiFetch<PostResponse>(
->>>>>>> 9126bff2
       getApiUrl(`admin/posts/${id}`),
       {
         method: 'GET',
