--- conflicted
+++ resolved
@@ -4,8 +4,8 @@
 import { ReactNode } from 'react';
 
 export default function Layout({children}: {children: ReactNode}) {
-<<<<<<< HEAD
-=======
+
+
   const [isLoading, setIsLoading] = useState(true);
 
   useEffect(() => {
@@ -21,7 +21,6 @@
     return <ScreenLoader />;
   }
   
->>>>>>> 3a0b3360
   return (
     <Layout19>
       {children}
