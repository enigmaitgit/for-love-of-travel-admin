'use client';

import * as React from 'react';
import { useRouter, useSearchParams } from 'next/navigation';
import { Search, Plus, Filter, Edit, Eye, Trash2 } from 'lucide-react';
import { Button } from '@/components/ui/button';
import { Input } from '@/components/ui/input';
import { Card, CardContent, CardDescription, CardHeader, CardTitle } from '@/components/ui/card';
import { Select, SelectContent, SelectItem, SelectTrigger, SelectValue } from '@/components/ui/select';
import { Badge } from '@/components/ui/badge';
import { Dialog, DialogContent, DialogHeader, DialogTitle, DialogDescription, DialogFooter } from '@/components/ui/dialog';
import { ConfirmationDialog } from '@/components/ui/confirmation-dialog';
import { useSnackbar } from '@/components/ui/snackbar';
import { getCurrentUserPermissions, getSessionRole } from '@/lib/rbac';
import { Post } from '@/lib/api';
import { PostSearch } from '@/lib/validation';

export default function PostsPage() {
  const router = useRouter();
  const searchParams = useSearchParams();
  const { showSnackbar } = useSnackbar();
  
  const [posts, setPosts] = React.useState<Post[]>([]);
  const [total, setTotal] = React.useState(0);
  const [loading, setLoading] = React.useState(true);
  const [selectedPosts, setSelectedPosts] = React.useState<string[]>([]);
  const [showDeleteModal, setShowDeleteModal] = React.useState(false);
  const [deletePostId, setDeletePostId] = React.useState<string | null>(null);
<<<<<<< HEAD
=======
  const [isDeleting, setIsDeleting] = React.useState(false);
  const [showBulkDeleteModal, setShowBulkDeleteModal] = React.useState(false);
  const [hasInitiallyLoaded, setHasInitiallyLoaded] = React.useState(false);
>>>>>>> 03538a67
  
  // Filters - memoized to prevent infinite re-renders
  const filters = React.useMemo(() => ({
    search: searchParams.get('search') || '',
    status: (searchParams.get('status') as 'all' | 'draft' | 'review' | 'scheduled' | 'published') || 'all',
    author: searchParams.get('author') || '',
    dateFrom: searchParams.get('dateFrom') || '',
    dateTo: searchParams.get('dateTo') || '',
    page: parseInt(searchParams.get('page') || '1'),
    limit: parseInt(searchParams.get('limit') || '10'),
  }), [searchParams]);

  const [filtersState, setFiltersState] = React.useState<PostSearch>(filters);

  const permissions = getCurrentUserPermissions();
  const currentRole = getSessionRole();

  // Fetch posts
  const fetchPosts = React.useCallback(async () => {
    setLoading(true);
    try {
      const queryParams = new URLSearchParams();
      Object.entries(filtersState).forEach(([key, value]) => {
        if (value) queryParams.set(key, value.toString());
      });

      const response = await fetch(`/api/admin/posts?${queryParams}`);
      const data = await response.json();
      
      if (response.ok) {
        setPosts(data.rows);
        setTotal(data.total);
      } else {
        console.error('Error fetching posts:', data.error);
      }
    } catch (error) {
      console.error('Error fetching posts:', error);
    } finally {
      setLoading(false);
    }
  }, [filtersState]);

  // Initial load and when filters change
  React.useEffect(() => {
    fetchPosts();
<<<<<<< HEAD
  }, [fetchPosts]); // Include fetchPosts in dependency array
=======
  }, [fetchPosts]);
>>>>>>> 03538a67

  // Update URL when filters change
  React.useEffect(() => {
    const queryParams = new URLSearchParams();
    Object.entries(filtersState).forEach(([key, value]) => {
      if (value) queryParams.set(key, value.toString());
    });
    
    const newUrl = `${window.location.pathname}?${queryParams}`;
    window.history.replaceState({}, '', newUrl);
  }, [filtersState]);

  const handleFilterChange = (key: keyof PostSearch, value: string | number) => {
    setFiltersState(prev => ({
      ...prev,
      [key]: value,
      page: 1, // Reset to first page when filters change
    }));
  };

  const handleSelectPost = (postId: string, checked: boolean) => {
    setSelectedPosts(prev => 
      checked 
        ? [...prev, postId]
        : prev.filter(id => id !== postId)
    );
  };

  const handleSelectAll = (checked: boolean) => {
    setSelectedPosts(checked ? posts.map(post => post.id) : []);
  };

  const handleDeletePost = async (postId: string) => {
    setIsDeleting(true);
    try {
      const response = await fetch(`/api/admin/posts/${postId}`, {
        method: 'DELETE',
        headers: {
          'Content-Type': 'application/json',
        },
      });
      
      if (response.ok) {
        await fetchPosts(); // Refresh the list
        setShowDeleteModal(false);
        setDeletePostId(null);
        showSnackbar('Post deleted successfully', 'success');
      } else {
        const data = await response.json();
        console.error('Error deleting post:', data.error);
        showSnackbar(`Failed to delete post: ${data.error || 'Unknown error'}`, 'error');
      }
    } catch (error) {
      console.error('Error deleting post:', error);
      showSnackbar('Failed to delete post. Please try again.', 'error');
    } finally {
      setIsDeleting(false);
    }
  };

  const handleBulkDeleteConfirm = async () => {
    setShowBulkDeleteModal(false);
    
    // Delete selected posts
    let successCount = 0;
    let failCount = 0;
    
    for (const postId of selectedPosts) {
      try {
        const response = await fetch(`/api/admin/posts/${postId}`, { 
          method: 'DELETE',
          headers: {
            'Content-Type': 'application/json',
          },
        });
        if (response.ok) {
          successCount++;
        } else {
          failCount++;
          console.error(`Failed to delete post ${postId}`);
        }
      } catch (error) {
        failCount++;
        console.error(`Error deleting post ${postId}:`, error);
      }
    }
    
    setSelectedPosts([]);
    await fetchPosts();
    
    if (failCount > 0) {
      showSnackbar(`Deleted ${successCount} post(s) successfully. ${failCount} post(s) failed to delete.`, 'warning');
    } else {
      showSnackbar(`Successfully deleted ${successCount} post(s).`, 'success');
    }
  };

  const handleBulkAction = async (action: 'changeStatus' | 'delete', status?: string) => {
    if (selectedPosts.length === 0) return;

    try {
      if (action === 'delete') {
        // Show confirmation dialog for bulk delete
        setShowBulkDeleteModal(true);
        return;
      } else if (action === 'changeStatus' && status) {
        // Change status of selected posts
        let successCount = 0;
        let failCount = 0;
        
        for (const postId of selectedPosts) {
          try {
            const response = await fetch(`/api/admin/posts/${postId}`, {
              method: 'PATCH',
              headers: { 'Content-Type': 'application/json' },
              body: JSON.stringify({ status }),
            });
            if (response.ok) {
              successCount++;
            } else {
              failCount++;
              const errorData = await response.json();
              console.error(`Failed to change status for post ${postId}:`, errorData);
            }
          } catch (error) {
            failCount++;
            console.error(`Error changing status for post ${postId}:`, error);
          }
        }
        
        setSelectedPosts([]);
        await fetchPosts();
        
        if (failCount > 0) {
          showSnackbar(`Changed status to ${status.charAt(0).toUpperCase() + status.slice(1)} for ${successCount} post(s) successfully. ${failCount} post(s) failed to update.`, 'warning');
        } else {
          showSnackbar(`Successfully changed status to ${status.charAt(0).toUpperCase() + status.slice(1)} for ${successCount} post(s).`, 'success');
        }
      }
    } catch (error) {
      console.error('Error performing bulk action:', error);
      showSnackbar('An error occurred while performing the bulk action. Please try again.', 'error');
    }
  };

  const formatDate = (date: Date) => {
    return new Intl.DateTimeFormat('en-US', {
      year: 'numeric',
      month: 'short',
      day: 'numeric',
      hour: '2-digit',
      minute: '2-digit',
    }).format(new Date(date));
  };

  const getStatusBadge = (status: string) => {
    const variants = {
      draft: 'secondary',
      review: 'warning',
      scheduled: 'info',
      published: 'success',
    } as const;

    return (
      <Badge variant={variants[status as keyof typeof variants] || 'secondary'}>
        {status.charAt(0).toUpperCase() + status.slice(1)}
      </Badge>
    );
  };

  if (loading) {
    return (
      <div className="flex items-center justify-center h-64">
        <div className="text-muted-foreground">Loading posts...</div>
      </div>
    );
  }

  return (
    <div className="space-y-6 ml-6">
      {/* Header */}
      <div className="flex items-center justify-between">
        <div>
          <div className="flex items-center gap-3">
            <h1 className="text-2xl font-bold">All Posts</h1>
            <Badge variant="outline" className="text-xs">
              {currentRole.toUpperCase()}
            </Badge>
          </div>
          <p className="text-muted-foreground">
            Manage your blog posts and articles
          </p>
        </div>
        {permissions.includes('post:create') && (
          <Button onClick={() => router.push('/layout-1/blog/posts/new')}>
            <Plus className="h-4 w-4 mr-2" />
            New Post
          </Button>
        )}
      </div>

      {/* Filters */}
      <Card>
        <CardHeader>
          <CardTitle>Filters</CardTitle>
        </CardHeader>
        <CardContent>
          <div className="grid grid-cols-1 md:grid-cols-2 lg:grid-cols-4 gap-4">
            <div>
              <label className="text-sm font-medium mb-2 block">Search</label>
              <div className="relative">
                <Search className="absolute left-3 top-1/2 -translate-y-1/2 h-4 w-4 text-muted-foreground" />
                <Input
                  placeholder="Search posts..."
                  value={filters.search}
                  onChange={(e) => handleFilterChange('search', e.target.value)}
                  className="pl-10"
                />
              </div>
            </div>

            <div>
              <label className="text-sm font-medium mb-2 block">Status</label>
              <Select
                value={filters.status}
                onValueChange={(value) => handleFilterChange('status', value)}
              >
                <SelectTrigger>
                  <SelectValue />
                </SelectTrigger>
                <SelectContent>
                  <SelectItem value="all">All Status</SelectItem>
                  <SelectItem value="draft">Draft</SelectItem>
                  <SelectItem value="review">Review</SelectItem>
                  <SelectItem value="scheduled">Scheduled</SelectItem>
                  <SelectItem value="published">Published</SelectItem>
                </SelectContent>
              </Select>
            </div>

            <div>
              <label className="text-sm font-medium mb-2 block">Author</label>
              <Input
                placeholder="Filter by author..."
                value={filters.author}
                onChange={(e) => handleFilterChange('author', e.target.value)}
              />
            </div>

            <div>
              <label className="text-sm font-medium mb-2 block">Date Range</label>
              <div className="flex gap-2">
                <Input
                  type="date"
                  value={filters.dateFrom}
                  onChange={(e) => handleFilterChange('dateFrom', e.target.value)}
                  className="flex-1"
                />
                <Input
                  type="date"
                  value={filters.dateTo}
                  onChange={(e) => handleFilterChange('dateTo', e.target.value)}
                  className="flex-1"
                />
              </div>
            </div>
          </div>
        </CardContent>
      </Card>

      {/* Bulk Actions */}
      {selectedPosts.length > 0 && (
        <Card>
          <CardContent className="pt-6">
            <div className="flex items-center justify-between">
              <span className="text-sm text-muted-foreground">
                {selectedPosts.length} post(s) selected
              </span>
              <div className="flex gap-2">
                <Select
                  value=""
                  onValueChange={(value) => {
                    if (value === 'draft' || value === 'review' || value === 'published') {
                      handleBulkAction('changeStatus', value);
                    }
                  }}
                >
                  <SelectTrigger className="w-40">
                    <SelectValue placeholder="Change Status" />
                  </SelectTrigger>
                  <SelectContent>
                    <SelectItem value="draft">Draft</SelectItem>
                    <SelectItem value="review">Review</SelectItem>
                    <SelectItem value="published">Published</SelectItem>
                  </SelectContent>
                </Select>
                <Button
                  variant="destructive"
                  size="sm"
                  onClick={() => handleBulkAction('delete')}
                >
                  <Trash2 className="h-4 w-4 mr-2" />
                  Delete
                </Button>
              </div>
            </div>
          </CardContent>
        </Card>
      )}

      {/* Posts Table */}
      <Card>
        <CardHeader>
          <CardTitle>Posts</CardTitle>
          <CardDescription>
            Manage your blog posts and articles
          </CardDescription>
        </CardHeader>
        <CardContent>
          {posts.length === 0 ? (
            <div className="text-center py-12">
              <div className="text-muted-foreground mb-4">
                <Filter className="h-12 w-12 mx-auto mb-4 opacity-50" />
                <h3 className="text-lg font-medium mb-2">No posts found</h3>
                <p className="text-sm">
                  {filters.search || filters.status !== 'all' || filters.author || filters.dateFrom || filters.dateTo
                    ? 'Try adjusting your filters to see more results.'
                    : 'Get started by creating your first post.'
                  }
                </p>
              </div>
              {permissions.includes('post:create') && (
                <Button onClick={() => router.push('/layout-1/blog/posts/new')}>
                  <Plus className="h-4 w-4 mr-2" />
                  Create First Post
                </Button>
              )}
            </div>
          ) : (
            <div className="overflow-x-auto">
              <table className="w-full">
                <thead>
                  <tr className="border-b">
                    <th className="text-left p-4">
                      <input
                        type="checkbox"
                        checked={selectedPosts.length === posts.length && posts.length > 0}
                        onChange={(e) => handleSelectAll(e.target.checked)}
                        className="rounded border-input"
                      />
                    </th>
                    <th className="text-left p-4 font-medium">Thumbnail</th>
                    <th className="text-left p-4 font-medium">Title</th>
                    <th className="text-left p-4 font-medium">Status</th>
                    <th className="text-left p-4 font-medium">Author</th>
                    <th className="text-left p-4 font-medium">Updated</th>
                    <th className="text-left p-4 font-medium">Tags</th>
                    <th className="text-right p-4 font-medium">Actions</th>
                  </tr>
                </thead>
                <tbody>
                  {posts.map((post) => (
                    <tr key={post.id} className="border-b hover:bg-muted/50">
                      <td className="p-4">
                        <input
                          type="checkbox"
                          checked={selectedPosts.includes(post.id)}
                          onChange={(e) => handleSelectPost(post.id, e.target.checked)}
                          className="rounded border-input"
                        />
                      </td>
                      <td className="p-4">
                        {post.featuredImage ? (
                          <div className="w-16 h-12 rounded-md overflow-hidden bg-muted">
                            <img
                              src={post.featuredImage}
                              alt={post.title}
                              className="w-full h-full object-cover"
                              onError={(e) => {
                                const target = e.target as HTMLImageElement;
                                target.style.display = 'none';
                                target.parentElement!.innerHTML = '<div class="w-full h-full flex items-center justify-center text-muted-foreground text-xs">No Image</div>';
                              }}
                            />
                          </div>
                        ) : (
                          <div className="w-16 h-12 rounded-md bg-muted flex items-center justify-center text-muted-foreground text-xs">
                            No Image
                          </div>
                        )}
                      </td>
                      <td className="p-4">
                        <div>
                          <div className="font-medium">{post.title}</div>
                          <div className="text-sm text-muted-foreground">
                            /{post.slug}
                          </div>
                        </div>
                      </td>
                      <td className="p-4">
                        {getStatusBadge(post.status)}
                      </td>
                      <td className="p-4 text-sm">{post.author}</td>
                      <td className="p-4 text-sm text-muted-foreground">
                        {formatDate(post.updatedAt)}
                      </td>
                      <td className="p-4">
                        <div className="flex flex-wrap gap-1">
                          {post.tags.slice(0, 2).map((tag, index) => (
                            <Badge key={index} variant="outline" className="text-xs">
                              {tag}
                            </Badge>
                          ))}
                          {post.tags.length > 2 && (
                            <Badge variant="outline" className="text-xs">
                              +{post.tags.length - 2}
                            </Badge>
                          )}
                        </div>
                      </td>
                      <td className="p-4">
                        <div className="flex items-center justify-end gap-2">
                          {permissions.includes('post:edit') && (
                          <Button
                            variant="ghost"
                            size="sm"
                            onClick={() => window.open(`/layout-1/blog/posts/${post.id}/edit`, '_blank')}
                            title="Edit post"
                          >
                            <Edit className="h-4 w-4" />
                          </Button>
                          )}
                          <Button
                            variant="ghost"
                            size="sm"
                            onClick={() => window.open(`/preview/post/${post.id}`, '_blank')}
                            title="Preview post"
                          >
                            <Eye className="h-4 w-4" />
                          </Button>
                          {permissions.includes('post:delete') && (
                            <Button
                              variant="ghost"
                              size="sm"
                              onClick={() => {
                                setDeletePostId(post.id);
                                setShowDeleteModal(true);
                              }}
                              title="Delete post"
                            >
                              <Trash2 className="h-4 w-4" />
                            </Button>
                          )}
                        </div>
                      </td>
                    </tr>
                  ))}
                </tbody>
              </table>
            </div>
          )}
        </CardContent>
      </Card>

      {/* Pagination */}
      {total > filters.limit && (
        <Card>
          <CardContent className="pt-6">
            <div className="flex items-center justify-between">
              <div className="text-sm text-muted-foreground">
                Showing {((filters.page - 1) * filters.limit) + 1} to{' '}
                {Math.min(filters.page * filters.limit, total)} of {total} posts
              </div>
              <div className="flex gap-2">
                <Button
                  variant="outline"
                  size="sm"
                  disabled={filters.page === 1}
                  onClick={() => handleFilterChange('page', filters.page - 1)}
                >
                  Previous
                </Button>
                <Button
                  variant="outline"
                  size="sm"
                  disabled={filters.page * filters.limit >= total}
                  onClick={() => handleFilterChange('page', filters.page + 1)}
                >
                  Next
                </Button>
              </div>
            </div>
          </CardContent>
        </Card>
      )}

      {/* Delete Confirmation Modal */}
      <ConfirmationDialog
        open={showDeleteModal}
        onClose={() => {
          setShowDeleteModal(false);
          setDeletePostId(null);
        }}
        onConfirm={() => deletePostId && handleDeletePost(deletePostId)}
        title="Delete Post"
        description="Are you sure you want to delete this post? This action cannot be undone."
        confirmText="Delete"
        cancelText="Cancel"
        type="danger"
        loading={isDeleting}
      />

      {/* Bulk Delete Confirmation Modal */}
      <ConfirmationDialog
        open={showBulkDeleteModal}
        onClose={() => setShowBulkDeleteModal(false)}
        onConfirm={handleBulkDeleteConfirm}
        title="Delete Multiple Posts"
        description={`Are you sure you want to delete ${selectedPosts.length} post(s)? This action cannot be undone.`}
        confirmText="Delete All"
        cancelText="Cancel"
        type="danger"
      />
    </div>
  );
}<|MERGE_RESOLUTION|>--- conflicted
+++ resolved
@@ -26,12 +26,9 @@
   const [selectedPosts, setSelectedPosts] = React.useState<string[]>([]);
   const [showDeleteModal, setShowDeleteModal] = React.useState(false);
   const [deletePostId, setDeletePostId] = React.useState<string | null>(null);
-<<<<<<< HEAD
-=======
   const [isDeleting, setIsDeleting] = React.useState(false);
   const [showBulkDeleteModal, setShowBulkDeleteModal] = React.useState(false);
   const [hasInitiallyLoaded, setHasInitiallyLoaded] = React.useState(false);
->>>>>>> 03538a67
   
   // Filters - memoized to prevent infinite re-renders
   const filters = React.useMemo(() => ({
@@ -77,11 +74,7 @@
   // Initial load and when filters change
   React.useEffect(() => {
     fetchPosts();
-<<<<<<< HEAD
-  }, [fetchPosts]); // Include fetchPosts in dependency array
-=======
   }, [fetchPosts]);
->>>>>>> 03538a67
 
   // Update URL when filters change
   React.useEffect(() => {
